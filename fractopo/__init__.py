"""
fractopo.

Fracture Network Analysis
"""
import logging
import warnings

warnings.filterwarnings(
    action="ignore",
    category=UserWarning,
    message=r".*The Shapely GEOS version.*is incompatible with the GEOS",
)

<<<<<<< HEAD
__version__ = "0.1.4.post4.dev0+11dbc8f"
=======
from fractopo.analysis.multi_network import MultiNetwork  # noqa: E402
from fractopo.analysis.network import Network  # noqa: E402
from fractopo.tval.trace_validation import Validation  # noqa: E402

__version__ = "0.1.3.post17.dev0+7cc9661"
>>>>>>> c6278c63


logging.info(
    "Main imports available from fractopo/__init__.py:"
    f" {Network, Validation, MultiNetwork}"
)<|MERGE_RESOLUTION|>--- conflicted
+++ resolved
@@ -12,15 +12,11 @@
     message=r".*The Shapely GEOS version.*is incompatible with the GEOS",
 )
 
-<<<<<<< HEAD
-__version__ = "0.1.4.post4.dev0+11dbc8f"
-=======
 from fractopo.analysis.multi_network import MultiNetwork  # noqa: E402
 from fractopo.analysis.network import Network  # noqa: E402
 from fractopo.tval.trace_validation import Validation  # noqa: E402
 
-__version__ = "0.1.3.post17.dev0+7cc9661"
->>>>>>> c6278c63
+__version__ = "0.1.4.post4.dev0+11dbc8f"
 
 
 logging.info(
