--- conflicted
+++ resolved
@@ -7,11 +7,7 @@
   orcid: "https://orcid.org/0000-0003-1562-0280"
 title: "fractopo"
 version: "0.5.1"
-<<<<<<< HEAD
-date-released: "2022-12-01"
-=======
 date-released: "2022-12-02"
->>>>>>> 5198dd50
 keywords:
   - python
   - data
