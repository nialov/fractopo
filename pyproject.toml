--- conflicted
+++ resolved
@@ -1,10 +1,6 @@
 [tool.poetry]
 name = "fractopo"
-<<<<<<< HEAD
-version = "0.1.2.post8.dev0+6496883"
-=======
 version = "0.1.2.post4.dev0+ce8654a"
->>>>>>> 4c87424e
 description = "Fracture Network Analysis"
 authors = ["nialov <nikolasovaskainen@gmail.com>"]
 readme = "README.rst"
